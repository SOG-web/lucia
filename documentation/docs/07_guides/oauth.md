--- conflicted
+++ resolved
@@ -33,11 +33,8 @@
 Create `routes/api/github.ts` and accept a GET request. If you change this path, make sure to change the callback url. Include your Github OAuth app's id and secret as well.
 
 ```ts
-<<<<<<< HEAD
 import { dev } from "$app/environment"; // dev === true if in development
-=======
-import { dev } from "$app/environment"; // dev === true if in developmenet
->>>>>>> eed8c867
+
 import { auth } from "$lib/lucia.js"; // Lucia instance
 import type { RequestHandler } from "@sveltejs/kit";
 import type { Error } from "lucia-sveltekit";
